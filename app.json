--- conflicted
+++ resolved
@@ -38,13 +38,7 @@
           "backgroundColor": "#ffffff"
         }
       ],
-<<<<<<< HEAD
-      [
       "expo-font"
-      ]
-=======
-      "expo-font"
->>>>>>> 33ec770d
     ],
     "experiments": {
       "typedRoutes": true
